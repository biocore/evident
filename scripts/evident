#!/usr/bin/env python
# -----------------------------------------------------------------------------
# Copyright (c) 2018, The Evident Development Team.
#
# Distributed under the terms of the BSD 3-clause License.
#
# The full license is in the file LICENSE, distributed with this software.
# -----------------------------------------------------------------------------

import click

from os import mkdir
from os.path import isdir

from evident.effect_size import effect_size as _effect_size


<<<<<<< HEAD
=======
@click.group()
def effect_size_group():
    pass


>>>>>>> 1f5069e5
@click.option('--mappings', multiple=True, type=click.Path(exists=True),
              help='mapping directory filepath')
@click.option('--alphas', multiple=True, type=click.Path(exists=True),
              help='alpha directory filepath')
@click.option('--betas', multiple=True, type=click.Path(exists=True),
              help='beta directory filepath')
@click.option('--output', type=click.Path(exists=False),
              help='output filepath')
@click.option('--jobs', type=click.IntRange(1, 64), default=1,
              help='jobs to start')
@click.option('--permutations', type=click.IntRange(10, 10000), default=10,
              help='jobs to start')
<<<<<<< HEAD
@click.option('--na', multiple=True, type=str, default='NA')
=======
@click.option('--na-values', multiple=True, type=str, default='NA')
>>>>>>> 1f5069e5
@click.option('--overwrite', type=bool, default=False, help='if true then the '
              'output file will be overwritten')
@effect_size_group.command()
def effect_size(mappings, alphas, betas, output, jobs, permutations,
                overwrite, na_values):
    if not mappings:
        raise ValueError("You need to pass a mappings")
    if not alphas and not betas:
        raise ValueError("You need to pass either alphas or betas")
    if alphas and betas:
        raise ValueError("You can't pass both alphas and betas")
    if output is None:
        raise ValueError("You need to pass a output")

    if not isdir(output):
        mkdir(output)

    _effect_size(mappings, alphas, betas, output, jobs, permutations,
                 overwrite, na_values)


<<<<<<< HEAD
=======
@click.group()
def summarize_group():
    pass


@click.option('--check-pval', type=bool, default=True, help='if we should '
              'check that the p-vals are significant')
@click.option('--input_folder', type=click.Path(exists=True),
              help='input folder')
@click.option('--output_folder', type=click.Path(exists=False),
              help='output folder')
@summarize_group.command()
def summarize(check_pval, input_folder, output_folder):
    pass


@click.group()
def beta_group():
    pass


@click.option('--metadata-fp', type=click.Path(exists=True),
              help='metadata filepath')
@click.option('--subject-column', type=str, help='the metadata column that '
              'has the subject information')
@click.option('--input_biom', type=click.Path(exists=True),
              help='the biom file to process')
@click.option('--rarefaction-level', type=click.Path(exists=True),
              help='the biom file to process')
@click.option('--samples-per-subject', type=click.IntRange(1, 1000), default=3,
              help='how many samples per subject we should use')
@click.option('--iterations', type=click.IntRange(1, 1000), default=10,
              help='how many iterations we should run')
@click.option('--output_folder', type=click.Path(exists=False),
              help='output folder')
@beta_group.command()
def beta(metadata_fp, subject_column, input_biom, rarefaction_level,
         samples_per_subject, iterations, output_folder):
    pass


commands = click.CommandCollection(sources=[
    effect_size_group, summarize_group, beta_group])

>>>>>>> 1f5069e5
if __name__ == '__main__':
    commands()<|MERGE_RESOLUTION|>--- conflicted
+++ resolved
@@ -15,14 +15,11 @@
 from evident.effect_size import effect_size as _effect_size
 
 
-<<<<<<< HEAD
-=======
 @click.group()
 def effect_size_group():
     pass
 
 
->>>>>>> 1f5069e5
 @click.option('--mappings', multiple=True, type=click.Path(exists=True),
               help='mapping directory filepath')
 @click.option('--alphas', multiple=True, type=click.Path(exists=True),
@@ -35,11 +32,7 @@
               help='jobs to start')
 @click.option('--permutations', type=click.IntRange(10, 10000), default=10,
               help='jobs to start')
-<<<<<<< HEAD
-@click.option('--na', multiple=True, type=str, default='NA')
-=======
 @click.option('--na-values', multiple=True, type=str, default='NA')
->>>>>>> 1f5069e5
 @click.option('--overwrite', type=bool, default=False, help='if true then the '
               'output file will be overwritten')
 @effect_size_group.command()
@@ -61,8 +54,6 @@
                  overwrite, na_values)
 
 
-<<<<<<< HEAD
-=======
 @click.group()
 def summarize_group():
     pass
@@ -107,6 +98,5 @@
 commands = click.CommandCollection(sources=[
     effect_size_group, summarize_group, beta_group])
 
->>>>>>> 1f5069e5
 if __name__ == '__main__':
     commands()