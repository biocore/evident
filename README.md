[![Main CI](https://github.com/biocore/evident/actions/workflows/main.yml/badge.svg)](https://github.com/biocore/evident/actions/workflows/main.yml)
[![QIIME 2 CI](https://github.com/biocore/evident/actions/workflows/q2.yml/badge.svg)](https://github.com/biocore/evident/actions/workflows/q2.yml)
[![PyPI](https://img.shields.io/pypi/v/evident.svg)](https://pypi.org/project/evident)

# Evident

Evident is a tool for performing effect size and power calculations on microbiome data.

## Installation

You can install the most up-to-date version of Evident from PyPi using the following command:

```
pip install evident
```

## QIIME 2

Evident is also available as a [QIIME 2](https://qiime2.org/) plugin.
Make sure you have activated a QIIME 2 environment and run the same installation command as above.

To check that Evident installed correctly, run the following from the command line:

```
qiime evident --help
```

You should see something like this if Evident installed correctly:

```
Usage: qiime evident [OPTIONS] COMMAND [ARGS]...

  Description: Perform power analysis on microbiome data. Supports
  calculation of effect size given metadata covariates and supporting
  visualizations.

  Plugin website: https://github.com/biocore/evident

  Getting user support: Please post to the QIIME 2 forum for help with this
  plugin: https://forum.qiime2.org

Options:
  --version            Show the version and exit.
  --example-data PATH  Write example data and exit.
  --citations          Show citations and exit.
  --help               Show this message and exit.

Commands:
  multivariate-effect-size-by-category
                                  Multivariate data effect size by category.
  multivariate-power-analysis     Multivariate data power analysis.
  plot-power-curve                Plot power curve.
  univariate-effect-size-by-category
                                  Univariate data effect size by category.
  univariate-power-analysis       Univariate data power analysis.
  univariate-power-analysis-repeated-measures
                                  Univariate data power analysis for repeated
                                  measures.

  visualize-results               Tabulate evident results.
```

## Standalone Usage

Evident can operate on two types of data:

* Univariate (vector)
* Multivariate (distance matrix)

Univariate data can be alpha diversity. log ratios, PCoA coordinates, etc.
Multivariate data is usually a beta diversity distance matrix.

For this tutorial we will be using alpha diversity values, but the commands are nearly the same for beta diversity distance matrices.

First, open Python and import Evident

```python
import evident
```

Next, load your diversity file and sample metadata.

```python
import pandas as pd

metadata = pd.read_table("data/metadata.tsv", sep="\t", index_col=0)
faith_pd = metadata["faith_pd"]
```

The main data structure in Evident is the 'DataHandler'.
This is the way that Evident stores the data and metadata for power calculations.
For our alpha diversity example, we'll load the `UnivariateDataHandler` class from Evident.
`UnivariateDataHandler` takes as input the pandas Series with the diversity values and the pandas DataFrame containing the sample metadata.
By default, Evident will only consider metadata columns with, at max, 5 levels.
We choose 5 samples as the default value because columns with more than 5 groups may be indicative of technical columns (e.g. subject ID).
To modify this behavior, provide a value for the `max_levels_per_category` argument.
You can set this value to -1 to not provide an upper limit of levels at which to drop a column.
Additionally, Evident will not consider any category levels represented by fewer than 3 samples.
We choose 3 samples as the default value because levels with fewer than 3 samples may exhibit high variances.
To modify this behavior, use the `min_count_per_level` argument (must be > 1).

```python
adh = evident.UnivariateDataHandler(faith_pd, metadata)
```

Next, let's say we want to get the effect size of the diversity differences between two groups of samples.
We have in our example a column in the metadata "classification" comparing two groups of patients with Crohn's disease.
First, we'll look at the mean of Faith's PD between these two groups.

```python
metadata.groupby("classification").agg(["count", "mean", "std"])["faith_pd"]
```

which results in

```
                count       mean       std
classification
B1                 99  13.566110  3.455625
Non-B1            121   9.758946  3.874911
```

Looks like there's a pretty large difference between these two groups.
What we would like to do now is calculate the effect size of this difference.
Because we are comparing only two groups, we can use Cohen's d.
Evident automatically chooses the correct effect size to calculate - either Cohen's d if there are only two categories or Cohen's f if there are more than 2.

```python
adh.calculate_effect_size(column="classification")
```

This tells us that our effect size is 1.03.

Now let's say we want to see how many samples we need to be able to detect this difference with a power of 0.8.
Evident allows you to easily specify arguments for alpha, power, or total observations for power analysis.
We can then plot these results as a power curve to summarize the data.

```python
from evident.plotting import plot_power_curve
import numpy as np

alpha_vals = [0.01, 0.05, 0.1]
obs_vals = np.arange(10, 101, step=10)
results = adh.power_analysis(
    "classification",
    alpha=alpha_vals,
    total_observations=obs_vals
)
plot_power_curve(results, target_power=0.8, style="alpha", markers=True)
```

When we inspect this plot, we can see how many samples we would need to collect to observe the same effect size at different levels of significance and power.

![Power Curve](https://raw.githubusercontent.com/biocore/evident/master/imgs/power_curve.png)

## Interactive power curve with Bokeh

Evident allows users to *interactively* perform effect size and power calculations using [Bokeh](https://docs.bokeh.org/en/latest/).
To create a Bokeh app, use the following command:

```python
from evident.interactive import create_bokeh_app

create_bokeh_app(adh, "app")
```

This will save the necessary files into a new directory `app/`.
Navigate to the directory containing `app/` (**not** `app/` itself) and execute this command from your terminal:

```
bokeh serve --show app
```

This should open up a browser window with the interactive visualizations.
The "Summary" tab gives an overview of the data and the effect sizes/power.
Barplots showing the metadata effect sizes for both binary and multi-class categories (ranked in descending order) are shown.
On the right is a dynamic power curve showing the power analysis for metadata columns.
The significance level, total observation range, and chosen columns can be modified by using the control panel on the left side of the tab.

![Bokeh Summary Panel](https://raw.githubusercontent.com/biocore/evident/master/imgs/bokeh_panel_1.png)

Swap to the "Data" tab using the bar on the top.
Here you can see boxplots of the data for each metadata category.
Select a column from the dropdown to change which data is shown.
You can also check the "Show scatter points" box to overlay the raw data onto the boxplots.

![Bokeh Data Panel](https://raw.githubusercontent.com/biocore/evident/master/imgs/bokeh_panel_2.png)

Note that because evident uses Python to perform the power calculations, it is at the moment *not* possible to embed this interactive app into a standalone webpage.

## QIIME 2 Usage

Evident provides support for the popular QIIME 2 framework of microbiome data analysis.
We assume in this tutorial that you are familiar with using QIIME 2 on the command line.
If not, we recommend you read the excellent [documentation](https://docs.qiime2.org/) before you get started with Evident.
Note that we have only tested Evident on QIIME 2 version 2021.11.
If you are using a different version and encounter an error please let us know via an issue.

To calculate power, we can run the following command:

```
qiime evident univariate-power-analysis \
    --m-sample-metadata-file metadata.qza \
    --m-sample-metadata-file faith_pd.qza \
    --p-data-column faith_pd \
    --p-group-column classification \
    --p-alpha 0.01 0.05 0.1 \
    --p-total-observations $(seq 10 10 100) \
    --o-power-analysis-results results.qza
```

We provide multiple sample metadata files to QIIME 2 because they are internally merged.
You should provide a value for `--p-data-column` so Evident knows which column in the merged metadata contains the numeric values (this is only necessary for univariate analysis).
In this case, the name of the `faith_pd.qza` vector is `faith_pd` so we use that as input.

Notice how we used `$(seq 10 10 100)` to provide input into the `--p-total-observations` argument.
`seq` is a command on UNIX-like systems that generates a sequence of numbers.
In our example, we used `seq` to generate the values from 10 to 100 in intervals of 10 (10, 20, ..., 100).

With this results artifact, we can visualize the power curve to get a sense of how power varies with number of observations and significance level.
Run the following command:

```
qiime evident plot-power-curve \
    --i-power-analysis-results results.qza \
    --p-target-power 0.8 \
    --p-style alpha \
    --o-visualization power_curve.qzv
```

You can view this visualization at [view.qiime2.org](https://view.qiime2.org/) directly in your browser.

## Parallelization

Evident provides support for parallelizing effect size calculations through [joblib](https://joblib.readthedocs.io/en/latest/parallel.html).
Parallelization is performed across different columns when using `effect_size_by_category` and `pairwise_effect_size_by_category`.
Consider parallelization if you have a lot of samples and/or a lot of different metadata categories of interest.
By default, no parallelization is performed.

With Python:

```python
from evident.effect_size import effect_size_by_category

effect_size_by_category(
    adh,
    ["classification", "cd_resection", "cd_behavior"],
    n_jobs=2
)
```

With QIIME 2:

```
qiime evident univariate-effect-size-by-category \
    --m-sample-metadata-file metadata.qza \
    --m-sample-metadata-file faith_pd.qza \
    --p-data-column faith_pd \
    --p-group-columns classification sex cd_behavior \
    --p-n-jobs 2 \
    --o-effect-size-results alpha_effect_sizes.qza
```

<<<<<<< HEAD
=======
## Bootstrapped Effect Sizes

Evident also allows calculation of bootstrapped effect sizes intervals.
By providing the `bootstrap_iterations` parameter, you can shuffle the metadata with replacement and calculate the 2.5% and 97.5% quantiles.

```python
adh.calculate_effect_size("classification", bootstrap_iterations=1000)
```

This will return a result that includes `lower_es`, `upper_es`, and `iterations`.

```
EffectSizeResult(effect_size=1.0311033633149995, metric='cohens_d', column='classification', difference=None, lower_es=0.7960440465305569, upper_es=1.2986795949364291, iterations=1000)
```

## Repeated Measures

Evident supports limited analysis of repeated measures.
When your dataset has repeated measures, you can calculate `eta_squared` for univariate data.
Note that multivariate data is not supported for repeated measures analysis.
Power analysis for repeated measures implements a repeated measures ANOVA.
Additionally, when performing power analysis *only* power can be calculated (in contrast to `UnivariateDataHandler` and `MultivariateDataHandler` where alpha, significance, and observations can be calculated).
This power analysis assumes that the number of measurements per group is equal.

With Python:

```python
from evident.data_handler import RepeatedMeasuresUnivariateDataHandler

rmadh = RepeatedMeasuresUnivariateDataHandler(
    faith_pd,
    metadata,
    individual_id_column="subject",
)
effect_size_result = rmadh.calculate_effect_size(state_column="group")
power_analysis_result = rmadh.power_analysis(
    state_column="group",
    subjects=[2, 4, 5],
    measurements=10,
    alpha=0.05,
    correlation=[-0.5, 0, 0.5],
    epsilon=0.1
)
```

With QIIME 2:

```
qiime evident univariate-power-analysis-repeated-measures \
    --m-sample-metadata-file metadata.qza \
    --m-sample-metadata-file faith_pd.qza \
    --p-data-column faith_pd \
    --p-individual-id-column subject \
    --p-state-column group \
    --p-subjects 2 4 5 \
    --p-measurements 10 \
    --p-alpha 0.05 \
    --p-correlation -0.5 0 0.5 \
    --p-epsilon 0.1 \
    --o-power-analysis-results power.qza
```

>>>>>>> 2c4eba04
## Help with Evident

If you encounter a bug in Evident, please post a GitHub issue and we will get to it as soon as we can.
We welcome any ideas or documentation updates/fixes so please submit an issue and/or a pull request if you have thoughts on making Evident better.

If your question is regarding the QIIME 2 version of Evident, consider posting to the [QIIME 2 forum](https://forum.qiime2.org/).
You can open an issue on the [Community Plugin Support](https://forum.qiime2.org/c/community-plugin-support/24) board and tag [@gibsramen](https://forum.qiime2.org/u/gibsramen) if required.

## Citation

If you use Evident in your work, please cite our [preprint](https://www.biorxiv.org/content/10.1101/2022.05.19.492684v1) on bioRxiv.<|MERGE_RESOLUTION|>--- conflicted
+++ resolved
@@ -261,8 +261,6 @@
     --o-effect-size-results alpha_effect_sizes.qza
 ```
 
-<<<<<<< HEAD
-=======
 ## Bootstrapped Effect Sizes
 
 Evident also allows calculation of bootstrapped effect sizes intervals.
@@ -278,54 +276,6 @@
 EffectSizeResult(effect_size=1.0311033633149995, metric='cohens_d', column='classification', difference=None, lower_es=0.7960440465305569, upper_es=1.2986795949364291, iterations=1000)
 ```
 
-## Repeated Measures
-
-Evident supports limited analysis of repeated measures.
-When your dataset has repeated measures, you can calculate `eta_squared` for univariate data.
-Note that multivariate data is not supported for repeated measures analysis.
-Power analysis for repeated measures implements a repeated measures ANOVA.
-Additionally, when performing power analysis *only* power can be calculated (in contrast to `UnivariateDataHandler` and `MultivariateDataHandler` where alpha, significance, and observations can be calculated).
-This power analysis assumes that the number of measurements per group is equal.
-
-With Python:
-
-```python
-from evident.data_handler import RepeatedMeasuresUnivariateDataHandler
-
-rmadh = RepeatedMeasuresUnivariateDataHandler(
-    faith_pd,
-    metadata,
-    individual_id_column="subject",
-)
-effect_size_result = rmadh.calculate_effect_size(state_column="group")
-power_analysis_result = rmadh.power_analysis(
-    state_column="group",
-    subjects=[2, 4, 5],
-    measurements=10,
-    alpha=0.05,
-    correlation=[-0.5, 0, 0.5],
-    epsilon=0.1
-)
-```
-
-With QIIME 2:
-
-```
-qiime evident univariate-power-analysis-repeated-measures \
-    --m-sample-metadata-file metadata.qza \
-    --m-sample-metadata-file faith_pd.qza \
-    --p-data-column faith_pd \
-    --p-individual-id-column subject \
-    --p-state-column group \
-    --p-subjects 2 4 5 \
-    --p-measurements 10 \
-    --p-alpha 0.05 \
-    --p-correlation -0.5 0 0.5 \
-    --p-epsilon 0.1 \
-    --o-power-analysis-results power.qza
-```
-
->>>>>>> 2c4eba04
 ## Help with Evident
 
 If you encounter a bug in Evident, please post a GitHub issue and we will get to it as soon as we can.
