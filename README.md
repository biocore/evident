--- conflicted
+++ resolved
@@ -183,11 +183,7 @@
 We provide a command line script to generate an interactive app using some test data.
 You can access this script at `evident/tests/make_interactive.py`.
 
-<<<<<<< HEAD
-Note that because Evident uses Python to perform the power calculations, it is at the moment not possible to embed this interactive app into a standalone webpage.
-=======
 Note that because evident uses Python to perform the power calculations, it is at the moment *not* possible to embed this interactive app into a standalone webpage.
->>>>>>> 66bc6ab0
 
 ## QIIME 2 Usage
 
